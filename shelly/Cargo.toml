[package]
name = "shelly"
version = "0.1.0"
edition = "2021"

[[bin]]
name = "shelly"
path = "src/bin/shelly.rs"

[dependencies]
deno_core = "0.312"
deno_ast = { version = "0.51", features = ["transpiling"] }
tokio = { version = "1", features = ["full"] }
serde = { version = "1", features = ["derive"] }
serde_json = "1"
toml = "0.8"
anyhow = "1"
<<<<<<< HEAD
shell-words = "1.1"
uuid = { version = "1.0", features = ["v4"] }
tracing = "0.1"
=======
clap = { version = "4", features = ["derive"] }
>>>>>>> 49c00dcf

[dev-dependencies]
tempfile = "3"<|MERGE_RESOLUTION|>--- conflicted
+++ resolved
@@ -15,13 +15,10 @@
 serde_json = "1"
 toml = "0.8"
 anyhow = "1"
-<<<<<<< HEAD
 shell-words = "1.1"
 uuid = { version = "1.0", features = ["v4"] }
 tracing = "0.1"
-=======
 clap = { version = "4", features = ["derive"] }
->>>>>>> 49c00dcf
 
 [dev-dependencies]
 tempfile = "3"