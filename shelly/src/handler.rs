--- conflicted
+++ resolved
@@ -8,13 +8,8 @@
         .split_whitespace()
         .next()
         .ok_or_else(|| anyhow::anyhow!("Empty command"))?;
-<<<<<<< HEAD
 
-    // Check .shelly/ in current directory
-=======
-    
     // Check .shelly/ in current directory first
->>>>>>> 49c00dcf
     let local_handler = PathBuf::from(".shelly").join(format!("{}.ts", cmd_name));
     if local_handler.exists() {
         return Ok(Some(local_handler));
@@ -25,21 +20,13 @@
     if builtin_handler.exists() {
         return Ok(Some(builtin_handler));
     }
-<<<<<<< HEAD
 
-    // Also try relative to the current executable location
+    // Also try relative to the current executable location for installed shelly
     if let Ok(exe_path) = std::env::current_exe() {
         if let Some(exe_dir) = exe_path.parent() {
             let relative_handler = exe_dir
-                .join("../shelly/handlers")
+                .join("../share/shelly/handlers")
                 .join(format!("{}.ts", cmd_name));
-=======
-    
-    // Also try relative to the current executable location for installed shelly
-    if let Ok(exe_path) = std::env::current_exe() {
-        if let Some(exe_dir) = exe_path.parent() {
-            let relative_handler = exe_dir.join("../share/shelly/handlers").join(format!("{}.ts", cmd_name));
->>>>>>> 49c00dcf
             if relative_handler.exists() {
                 return Ok(Some(relative_handler));
             }
